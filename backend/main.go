package main

import (
	"encoding/json"
	"encoding/pem"
	"flag"
	"fmt"
<<<<<<< HEAD
	"go-passport-issuer/logging"
	redis "go-passport-issuer/redis"
	"log/slog"
=======
	log "go-passport-issuer/logging"
	"go-passport-issuer/redis"
>>>>>>> 5e0bb16e
	"os"

	"github.com/gmrtd/gmrtd/cms"
)

type Config struct {
<<<<<<< HEAD
	ServerConfig ServerConfig `json:"server_config"`

	JwtPrivateKeyPath       string   `json:"jwt_private_key_path"`
	IrmaServerUrl           string   `json:"irma_server_url"`
	IssuerId                string   `json:"issuer_id"`
	FullCredential          string   `json:"full_credential"`
	SdJwtBatchSize          uint     `json:"sd_jwt_batch_size"`
	DrivingLicenceCertPaths []string `json:"driving_licence_cert_paths"`
	LogLevel                string   `json:"log_level"`

	StorageType         string                    `json:"storage_type"`
	RedisConfig         redis.RedisConfig         `json:"redis_config,omitempty"`
	RedisSentinelConfig redis.RedisSentinelConfig `json:"redis_sentinel_config,omitempty"`
=======
	ServerConfig            ServerConfig              `json:"server_config"`
	IrmaServerUrl           string                    `json:"irma_server_url"`
	IssuerId                string                    `json:"issuer_id"`
	JwtPrivateKeyPath       string                    `json:"jwt_private_key_path"`
	SdJwtBatchSize          uint                      `json:"sd_jwt_batch_size"`
	DrivingLicenceCertPaths []string                  `json:"driving_licence_cert_paths"`
	Credentials             AllCredentialConfigs      `json:"credentials"`
	StorageType             string                    `json:"storage_type"`
	RedisConfig             redis.RedisConfig         `json:"redis_config,omitempty"`
	RedisSentinelConfig     redis.RedisSentinelConfig `json:"redis_sentinel_config,omitempty"`
}

type CredentialConfig struct {
	FullCredential string `json:"full_credential"`
}

type AllCredentialConfigs struct {
	Passport       CredentialConfig `json:"passport"`
	DrivingLicence CredentialConfig `json:"driving_licence"`
}

type AllJwtCreators struct {
	Passport       JwtCreator
	DrivingLicence JwtCreator
>>>>>>> 5e0bb16e
}

func main() {
	configPath := flag.String("config", "", "Path for the config.json to use")
	flag.Parse()

	if *configPath == "" {
		slog.Error("please provide a config path using the --config flag")
		os.Exit(1)
	}

	config, err := readConfigFile(*configPath)
	if err != nil {
		slog.Error("failed to read config file", "error", err)
		os.Exit(1)
	}

	// Initialize logger with the configured level, fallback to "info" if not set
	logLevel := config.LogLevel
	if logLevel == "" {
		logLevel = "info"
	}
	logging.InitLogger(logLevel)

	slog.Info("using config", "path", *configPath)
	slog.Info("hosting on", "host", config.ServerConfig.Host, "port", config.ServerConfig.Port)

	passportJwtCreator, err := NewIrmaJwtCreator(
		config.JwtPrivateKeyPath,
		config.IssuerId,
		config.Credentials.Passport.FullCredential,
		config.SdJwtBatchSize,
	)
	if err != nil {
<<<<<<< HEAD
		slog.Error("failed to instantiate jwt creator", "error", err)
		os.Exit(1)
=======
		log.Error.Fatalf("failed to instantiate passport jwt creator: %v", err)
	}

	edlJwtCreator, err := NewIrmaJwtCreator(
		config.JwtPrivateKeyPath,
		config.IssuerId,
		config.Credentials.DrivingLicence.FullCredential,
		config.SdJwtBatchSize,
	)
	if err != nil {
		log.Error.Fatalf("failed to instantiate edl jwt creator: %v", err)
	}

	jwtCreators := AllJwtCreators{
		Passport:       passportJwtCreator,
		DrivingLicence: edlJwtCreator,
>>>>>>> 5e0bb16e
	}

	tokenStorage, err := createTokenStorage(&config)
	if err != nil {
		slog.Error("failed to instantiate token storage", "error", err)
		os.Exit(1)
	}

	passportCertPool, err := cms.GetDefaultMasterList()
	if err != nil {
		slog.Error("CscaCertPool error", "error", err)
		os.Exit(1)
	}
	// Load here all existing generations of driving licence certs
	drivingLicenceCertPool, err := loadDrivingLicenceCertPool(config.DrivingLicenceCertPaths)
	if err != nil {
		slog.Error("Failed to load driving license cert", "error", err)
		os.Exit(1)
	}

	serverState := ServerState{
		irmaServerURL:          config.IrmaServerUrl,
		jwtCreators:            jwtCreators,
		tokenStorage:           tokenStorage,
		passportCertPool:       passportCertPool,
		drivingLicenceCertPool: &drivingLicenceCertPool,
		documentValidator:      DocumentValidatorImpl{},
		converter:              IssuanceRequestConverterImpl{},
		drivingLicenceParser:   DrivingLicenceParserImpl{},
	}

	server, err := NewServer(&serverState, config.ServerConfig)
	if err != nil {
		slog.Error("failed to create server", "error", err)
		os.Exit(1)
	}

	err = server.ListenAndServe()
	if err != nil {
		slog.Error("failed to listen and serve", "error", err)
		os.Exit(1)
	}
}

func readConfigFile(path string) (Config, error) {
	configBytes, err := os.ReadFile(path)

	if err != nil {
		return Config{}, err
	}

	var config Config
	err = json.Unmarshal(configBytes, &config)

	if err != nil {
		return Config{}, err
	}

	return config, nil
}

func createTokenStorage(config *Config) (TokenStorage, error) {
	if config.StorageType == "redis" {
		slog.Info("Using redis token storage")
		client, err := redis.NewRedisClient(&config.RedisConfig)
		if err != nil {
			return nil, err
		}
		return NewRedisTokenStorage(client, config.RedisConfig.Namespace), nil
	}
	if config.StorageType == "redis_sentinel" {
		slog.Info("Using redis sentinal storage")
		client, err := redis.NewRedisSentinelClient(&config.RedisSentinelConfig)
		if err != nil {
			return nil, err
		}
		return NewRedisTokenStorage(client, config.RedisSentinelConfig.Namespace), nil
	}
	if config.StorageType == "memory" {
		slog.Info("Using in memory storage")
		return NewInMemoryTokenStorage(), nil
	}
	return nil, fmt.Errorf("%v is not a valid storage type", config.StorageType)
}

func loadDrivingLicenceCertPool(certPaths []string) (cms.CertPool, error) {
	certPool := &cms.GenericCertPool{}

	for _, certPath := range certPaths {
		data, err := os.ReadFile(certPath)
		if err != nil {
			return nil, fmt.Errorf("failed to read %s: %w", certPath, err)
		}

		// Gen 1 cert are PEM while gen 2 and 3 are DER.
		if block, _ := pem.Decode(data); block != nil {
			err = certPool.Add(block.Bytes)
		} else {
			err = certPool.Add(data)
		}

		if err != nil {
			return nil, fmt.Errorf("failed to add cert %s: %w", certPath, err)
		}

		slog.Info("Loaded driving licence cert", "path", certPath)
	}

	return certPool, nil
}<|MERGE_RESOLUTION|>--- conflicted
+++ resolved
@@ -5,35 +5,15 @@
 	"encoding/pem"
 	"flag"
 	"fmt"
-<<<<<<< HEAD
 	"go-passport-issuer/logging"
-	redis "go-passport-issuer/redis"
+	"go-passport-issuer/redis"
 	"log/slog"
-=======
-	log "go-passport-issuer/logging"
-	"go-passport-issuer/redis"
->>>>>>> 5e0bb16e
 	"os"
 
 	"github.com/gmrtd/gmrtd/cms"
 )
 
 type Config struct {
-<<<<<<< HEAD
-	ServerConfig ServerConfig `json:"server_config"`
-
-	JwtPrivateKeyPath       string   `json:"jwt_private_key_path"`
-	IrmaServerUrl           string   `json:"irma_server_url"`
-	IssuerId                string   `json:"issuer_id"`
-	FullCredential          string   `json:"full_credential"`
-	SdJwtBatchSize          uint     `json:"sd_jwt_batch_size"`
-	DrivingLicenceCertPaths []string `json:"driving_licence_cert_paths"`
-	LogLevel                string   `json:"log_level"`
-
-	StorageType         string                    `json:"storage_type"`
-	RedisConfig         redis.RedisConfig         `json:"redis_config,omitempty"`
-	RedisSentinelConfig redis.RedisSentinelConfig `json:"redis_sentinel_config,omitempty"`
-=======
 	ServerConfig            ServerConfig              `json:"server_config"`
 	IrmaServerUrl           string                    `json:"irma_server_url"`
 	IssuerId                string                    `json:"issuer_id"`
@@ -44,6 +24,7 @@
 	StorageType             string                    `json:"storage_type"`
 	RedisConfig             redis.RedisConfig         `json:"redis_config,omitempty"`
 	RedisSentinelConfig     redis.RedisSentinelConfig `json:"redis_sentinel_config,omitempty"`
+	LogLevel                string                    `json:"log_level"`
 }
 
 type CredentialConfig struct {
@@ -58,7 +39,6 @@
 type AllJwtCreators struct {
 	Passport       JwtCreator
 	DrivingLicence JwtCreator
->>>>>>> 5e0bb16e
 }
 
 func main() {
@@ -93,11 +73,8 @@
 		config.SdJwtBatchSize,
 	)
 	if err != nil {
-<<<<<<< HEAD
-		slog.Error("failed to instantiate jwt creator", "error", err)
-		os.Exit(1)
-=======
-		log.Error.Fatalf("failed to instantiate passport jwt creator: %v", err)
+		slog.Error("failed to instantiate passport jwt creator", "error", err)
+		os.Exit(1)
 	}
 
 	edlJwtCreator, err := NewIrmaJwtCreator(
@@ -107,13 +84,13 @@
 		config.SdJwtBatchSize,
 	)
 	if err != nil {
-		log.Error.Fatalf("failed to instantiate edl jwt creator: %v", err)
+		slog.Error("failed to instantiate edl jwt creator", "error", err)
+		os.Exit(1)
 	}
 
 	jwtCreators := AllJwtCreators{
 		Passport:       passportJwtCreator,
 		DrivingLicence: edlJwtCreator,
->>>>>>> 5e0bb16e
 	}
 
 	tokenStorage, err := createTokenStorage(&config)
