--- conflicted
+++ resolved
@@ -117,16 +117,8 @@
 	facialData := bdbNode.GetValue()
 
 	// Check for "FAC\0" header
-<<<<<<< HEAD
 	if len(facialData) < 4 || !bytes.Equal(facialData[:4], []byte{0x46, 0x41, 0x43, 0x00}) {
 		// No FAC header, so return raw data
-=======
-	if len(facialData) < 4 ||
-		facialData[0] != 0x46 || facialData[1] != 0x41 ||
-		facialData[2] != 0x43 || facialData[3] != 0x00 {
-		// No FAC header, return raw data
-
->>>>>>> c553e18d
 		return &EDLDG6{
 			RawData: dg6Bytes,
 			ImageContainer: images.ImageContainer{
@@ -172,16 +164,6 @@
 
 	// Read image data type to determine JPEG vs JPEG2000
 	imageDataType := facialData[offset]
-<<<<<<< HEAD
-	imageType := "JPEG"
-	if imageDataType == 0x01 {
-		imageType = "JPEG2000"
-=======
-	imageType := 0
-	if imageDataType == 1 {
-		imageType = 1
->>>>>>> c553e18d
-	}
 	offset += 1
 
 	offset += 2 // image width (2 bytes)
@@ -198,7 +180,7 @@
 		RawData: dg6Bytes,
 		ImageContainer: images.ImageContainer{
 			ImageData:     imageData,
-			ImageDataType: &imageType,
+			ImageDataType: &imageDataType,
 		},
 	}, nil
 }
